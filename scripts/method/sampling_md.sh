#!/usr/bin/env bash
# -*- coding: utf-8 -*-
#
# Author     : Alec Glisman (GitHub: @alec-glisman)
# Date       : 2023-09-06
# Usage      : ./sampling_md.sh
# Notes      : Script assumes that global variables have been set in a
#             submission/input/*.sh script. Script should only be called from
#             the main run.sh script after initialization is complete.

# built-in shell options
set -o errexit  # exit when a command fails. Add || true to commands allowed to fail
set -o nounset  # exit when script tries to use undeclared variables
set -o pipefail # exit when a command in a pipe fails

# #######################################################################################
# Default Preferences ###################################################################
# #######################################################################################
echo "INFO: Setting default preferences"

# find path to this script
script_path="$(cd "$(dirname "${BASH_SOURCE[0]}")" &>/dev/null && pwd)"
project_path="${script_path}/../.."

# Gromacs files
mdp_path="${project_path}/parameters/mdp/molecular-dynamics"
mdp_file="${mdp_path}/${PRODUCTION_ENSEMBLE,,}_prod_${INTEGRATION_NS}ns.mdp"

# initial time with _ as separator
time_init="$(date +%Y_%m_%d_%H_%M_%S)"

# Output files
cwd_init="$(pwd)"
cwd="${cwd_init}/3-sampling-md"
log_dir="${cwd}/logs"

# #######################################################################################
# Check for existing files ##############################################################
# #######################################################################################
echo "CRITICAL: Starting MD production"
log_file="${log_dir}/${time_init}-md.log"

# move to working directory
mkdir -p "${cwd}"
mkdir -p "${log_dir}"
cd "${cwd}" || exit

# write header to log file
{
    echo "################################################################################"
    echo "Script: ${BASH_SOURCE[0]}"
    echo "Date: $(date)"
    echo "Host: $(hostname)"
    echo "System: ${MONOMER}-${BLOCK}-${CRYSTAL}-${SURFACE}-${SURFACE_SIZE}nm-${BOX_HEIGHT}nm-${N_MONOMER}mon-${N_CHAIN}chain-${N_CARBONATE}co3-${N_SODIUM}na-${N_CALCIUM}ca-${N_CHLORINE}cl"
    echo "Ensemble: ${PRODUCTION_ENSEMBLE} ${TEMPERATURE_K}K ${PRESSURE_BAR}bar"
    echo "################################################################################"
    echo ""
} >>"${log_file}" 2>&1

# #######################################################################################
# Prepare simulation ####################################################################
# #######################################################################################
previous_sim_name="prod_eqbm"
previous_archive_dir="${cwd_init}/2-equilibration/4-output"
sim_name="prod_md"

if [[ ! -f "${sim_name}.tpr" ]]; then
    echo "INFO: Preparing simulation tpr file"
    {
        # copy output files from equilibration
        cp -np "${previous_archive_dir}/${previous_sim_name}.gro" "${previous_sim_name}.gro" || exit 1
        cp -np "${previous_archive_dir}/topol.top" "topol.top" || exit 1
        cp -np "${previous_archive_dir}/index.ndx" "index.ndx" || exit 1

        # copy mdp file
        cp "${mdp_file}" "${sim_name}.mdp" || exit 1
        sed -i 's/ref-t.*/ref-t                     = '"${TEMPERATURE_K}/g" "${sim_name}.mdp" || exit 1
        sed -i 's/gen-temp.*/gen-temp                  = '"${TEMPERATURE_K}/g" "${sim_name}.mdp" || exit 1
        sed -i 's/ref-p.*/ref-p                     = '"${PRESSURE_BAR} ${PRESSURE_BAR}/g" "${sim_name}.mdp" || exit 1
        # small surfaces have smaller cutoffs
        if [[ "${SURFACE_SIZE}" -lt 4 ]]; then
            sed -i 's/^rlist.*/rlist = 0.7/g' "${sim_name}.mdp" || exit 1
            sed -i 's/^rcoulomb.*/rcoulomb = 0.7/g' "${sim_name}.mdp" || exit 1
            sed -i 's/^rvdw.*/rvdw = 0.7/g' "${sim_name}.mdp" || exit 1
        fi
        # add vacuum parameters to mdp file
        if [[ "${VACUUM_HEIGHT}" -gt 0 ]]; then
            sed -i 's/^ewald-geometry .*/ewald-geometry            = 3dc/g' "${sim_name}.mdp" || exit 1
            sed -i 's/^pbc .*/pbc                       = xy/g' "${sim_name}.mdp" || exit 1
            sed -i 's/^nwall .*/nwall                     = 2/g' "${sim_name}.mdp" || exit 1
        fi

        # create tpr file
        "${GMX_BIN}" -nocopyright grompp \
            -f "${sim_name}.mdp" \
            -c "${previous_sim_name}.gro" \
            -r "${previous_sim_name}.gro" \
            -n "index.ndx" \
            -p "topol.top" \
            -o "${sim_name}.tpr"
        rm "${previous_sim_name}.gro" || exit 1
    } >>"${log_file}" 2>&1

else
    echo "DEBUG: Using existing tpr file"

fi

# #######################################################################################
# Run simulation ########################################################################
# #######################################################################################
echo "INFO: Running production MD simulation"

if [[ -f "completed.txt" ]]; then
    echo "WARNING: completed.txt already exists"
    echo "INFO: Skipping production MD simulation"

elif [[ "${FLAG_ARCHIVE}" = true ]]; then
    echo "WARNING: Archive flag is set, mdrun will not be called"
    echo "INFO: Skipping production MD simulation"

else
    echo "INFO: Calling mdrun"
    {
<<<<<<< HEAD
        # copy output files from equilibration
        cp -np "${previous_archive_dir}/${previous_sim_name}.gro" "${previous_sim_name}.gro" || exit 1
        cp -np "${previous_archive_dir}/topol.top" "topol.top" || exit 1
        cp -np "${previous_archive_dir}/index.ndx" "index.ndx" || exit 1

        # if tpr file does not exist, create it
        if [[ ! -f "${sim_name}.tpr" ]]; then
            echo "DEBUG: Creating tpr file"

            # copy mdp file
            cp "${mdp_file}" "${sim_name}.mdp" || exit 1
            sed -i 's/ref-t.*/ref-t                     = '"${TEMPERATURE_K}/g" "${sim_name}.mdp" || exit 1
            sed -i 's/gen-temp.*/gen-temp                  = '"${TEMPERATURE_K}/g" "${sim_name}.mdp" || exit 1
            sed -i 's/ref-p.*/ref-p                     = '"${PRESSURE_BAR} ${PRESSURE_BAR}/g" "${sim_name}.mdp" || exit 1
            # small surfaces have smaller cutoffs
            if [[ "${SURFACE_SIZE}" -lt 4 ]]; then
                sed -i 's/^rlist.*/rlist = 0.7/g' "${sim_name}.mdp" || exit 1
                sed -i 's/^rcoulomb.*/rcoulomb = 0.7/g' "${sim_name}.mdp" || exit 1
                sed -i 's/^rvdw.*/rvdw = 0.7/g' "${sim_name}.mdp" || exit 1
            fi
            # add vacuum parameters to mdp file
            if [[ "${VACUUM}" == 'True' ]]; then
                sed -i 's/^ewald-geometry .*/ewald-geometry            = 3dc/g' "${sim_name}.mdp" || exit 1
                sed -i 's/^pbc .*/pbc                       = xy/g' "${sim_name}.mdp" || exit 1
                sed -i 's/^nwall .*/nwall                     = 2/g' "${sim_name}.mdp" || exit 1
                if [[ "${N_SLAB}" -eq 2 ]]; then
                    sed -i 's/^wall-atomtype             = WR WL.*/wall-atomtype             = WR WR/g' "${sim_name}.mdp" || exit 1
                fi
            fi

            # create tpr file
            "${GMX_BIN}" -nocopyright grompp \
                -f "${sim_name}.mdp" \
                -c "${previous_sim_name}.gro" \
                -r "${previous_sim_name}.gro" \
                -n "index.ndx" \
                -p "topol.top" \
                -o "${sim_name}.tpr"
            rm "${previous_sim_name}.gro" || exit 1
        fi

=======
>>>>>>> 91d7c7d4
        # shellcheck disable=SC2153,SC2086
        "${GMX_BIN}" -nocopyright mdrun -v \
            -maxh "${WALLTIME_HOURS}" \
            -deffnm "${sim_name}" -cpi "${sim_name}.cpt" \
            ${GMX_CPU_ARGS} ${GMX_GPU_ARGS} \
            -noappend
    } >>"${log_file}" 2>&1

    # check if gromacs simulation completed or was terminated
    echo "INFO: checking if simulation completed successfully"
    bool_completed=false
    while IFS= read -r line; do
        if [[ "${line}" == *"writing final coordinates."* ]]; then
            bool_completed=true
        fi
    done <"${log_file}"
    echo "DEBUG: bool_completed = ${bool_completed}"

    # make completed simulation text file if simulation completed successfully
    if [[ "${bool_completed}" = true ]]; then
        echo "INFO: simulation completed successfully"
        touch "completed.txt"
        echo "completed: $(date)" >"completed.txt"

    # otherwise, exit script without error
    else
        echo "WARNING: ${sim_name}.gro does not exist. simulation did not complete successfully"
        echo "INFO: exiting script"
        exit 0
    fi

fi

# #######################################################################################
# Concatenate trajectories ##############################################################
# #######################################################################################
echo "INFO: Archiving simulation"
log_file="${log_dir}/${time_init}-concatenation.log"

# write header to log file
{
    echo "################################################################################"
    echo "Script: ${BASH_SOURCE[0]}"
    echo "Date: $(date)"
    echo "Host: $(hostname)"
    echo "System: ${MONOMER}-${BLOCK}-${CRYSTAL}-${SURFACE}-${SURFACE_SIZE}nm-${BOX_HEIGHT}nm-${N_MONOMER}mon-${N_CHAIN}chain-${N_CARBONATE}co3-${N_SODIUM}na-${N_CALCIUM}ca-${N_CHLORINE}cl"
    echo "Ensemble: ${PRODUCTION_ENSEMBLE} ${TEMPERATURE_K}K ${PRESSURE_BAR}bar"
    echo "################################################################################"
    echo ""
} >>"${log_file}" 2>&1

# rsync output files to archive directory
archive_dir="1-runs"
if [[ ! -d "${archive_dir}" ]] || [[ "${FLAG_ARCHIVE}" = true ]]; then
    echo "INFO: Archiving simulation"
    {
        rsync --archive --verbose --progress --human-readable --itemize-changes \
            "${sim_name}."* "${archive_dir}/" || exit 1
        rsync --archive --verbose --progress --human-readable --itemize-changes \
            ./*.data "${archive_dir}/" || exit 1
        rsync --archive --verbose --progress --human-readable --itemize-changes \
            ./*.dat "${archive_dir}/" || exit 1
        rsync --archive --verbose --progress --human-readable --itemize-changes \
            ./*.Kernels* "${archive_dir}/" || exit 1
    } >>"${log_file}" 2>&1
else
    echo "INFO: Skipping archiving simulation"
fi

# concatenate files into single trajectory
concat_dir="2-concatenated"
if [[ ! -d "${concat_dir}" ]] || [[ "${FLAG_ARCHIVE}" = true ]]; then
    echo "INFO: Concatenating trajectories"
    {
        mkdir -p "${concat_dir}"

        # concatenate xtc files
        "${GMX_BIN}" -nocopyright trjcat \
            -f "${archive_dir}/${sim_name}."*.xtc \
            -o "${concat_dir}/${sim_name}.xtc" || exit 1

        # concatenate edr files
        "${GMX_BIN}" -nocopyright eneconv \
            -f "${archive_dir}/${sim_name}."*.edr \
            -o "${concat_dir}/${sim_name}.edr" || exit 1

        # copy other files
        cp "${archive_dir}/${sim_name}.tpr" "${concat_dir}/${sim_name}.tpr" || exit 1

        # dump pdb file from last frame
        "${GMX_BIN}" -nocopyright trjconv \
            -f "${concat_dir}/${sim_name}.xtc" \
            -s "${concat_dir}/${sim_name}.tpr" \
            -o "${concat_dir}/${sim_name}.pdb" \
            -pbc 'mol' -ur 'compact' -conect \
            -dump "1000000000000" <<EOF
System
EOF

        # dump gro file from last frame
        "${GMX_BIN}" -nocopyright trjconv \
            -f "${concat_dir}/${sim_name}.xtc" \
            -s "${concat_dir}/${sim_name}.tpr" \
            -o "${concat_dir}/${sim_name}.gro" \
            -dump "1000000000000" <<EOF
System
EOF

        # copy plumed files
        cp "${archive_dir}/"*.data "${concat_dir}/" || exit 1
    } >>"${log_file}" 2>&1
else
    echo "INFO: Skipping concatenation"
fi

# dump trajectory without solvent
nosol_dir="3-no-solvent"
if [[ ! -d "${nosol_dir}" ]] || [[ "${FLAG_ARCHIVE}" = true ]]; then
    echo "INFO: Dumping trajectory without solvent"
    {
        mkdir -p "${nosol_dir}"

        # pdb structure
        "${GMX_BIN}" trjconv \
            -f "${concat_dir}/${sim_name}.xtc" \
            -s "${concat_dir}/${sim_name}.tpr" \
            -o "${nosol_dir}/${sim_name}.pdb" \
            -pbc 'mol' -ur 'compact' -conect \
            -dump "1000000000000" <<EOF
non-Water
EOF

        # xtc trajectory
        "${GMX_BIN}" trjconv \
            -f "${concat_dir}/${sim_name}.xtc" \
            -s "${concat_dir}/${sim_name}.tpr" \
            -o "${nosol_dir}/${sim_name}.xtc" \
            -pbc 'mol' -ur 'compact' <<EOF
non-Water
EOF

        # copy *.data files
        cp "${concat_dir}/"*.data -t "${nosol_dir}/" || exit 1
    } >>"${log_file}" 2>&1
else
    echo "INFO: Skipping dumping trajectory without solvent"
fi

# #######################################################################################
# Analysis ##############################################################################
# #######################################################################################
log_file="${log_dir}/${time_init}-analysis.log"

if [[ ! -d "png" ]] || [[ "${FLAG_ARCHIVE}" = true ]]; then
    echo "INFO: Analyzing trajectory"
    # write header to log file
    {
        echo "################################################################################"
        echo "Script: ${BASH_SOURCE[0]}"
        echo "Date: $(date)"
        echo "Host: $(hostname)"
        echo "System: ${MONOMER}-${BLOCK}-${CRYSTAL}-${SURFACE}-${SURFACE_SIZE}nm-${BOX_HEIGHT}nm-${N_MONOMER}mon-${N_CHAIN}chain-${N_CARBONATE}co3-${N_SODIUM}na-${N_CALCIUM}ca-${N_CHLORINE}cl"
        echo "Ensemble: ${PRODUCTION_ENSEMBLE} ${TEMPERATURE_K}K ${PRESSURE_BAR}bar"
        echo "################################################################################"
        echo ""
    } >>"${log_file}" 2>&1

    {
        # plot system parameters over time
        params=('Potential' 'Kinetic-En.' 'Total-Energy' 'Temperature' 'Pressure')
        if [[ "${PRODUCTION_ENSEMBLE^^}" == "NPT" ]]; then
            params+=('Density')
        fi
        echo "DEBUG: Parameters to plot: ${params[*]}"
        for param in "${params[@]}"; do
            filename="${param,,}"
            "${GMX_BIN}" -nocopyright energy \
                -f "${concat_dir}/${sim_name}.edr" \
                -o "${filename}.xvg" <<EOF
${param}
0
EOF
            # convert xvg to png
            gracebat -nxy "${filename}.xvg" \
                -hdevice "PNG" \
                -autoscale "xy" \
                -printfile "${filename}.png" \
                -fixed "3840" "2160"
        done

        # copy all xvg files to xvg directory
        mkdir -p "xvg"
        cp -p ./*.xvg "xvg/" || exit 1
        rm ./*.xvg || exit 1

        # copy all png files to png directory
        mkdir -p "png"
        cp -p ./*.png "png/" || exit 1
        rm ./*.png || exit 1
    } >>"${log_file}" 2>&1

else
    echo "INFO: Skipping analysis"
fi

# #######################################################################################
# Clean Up ##############################################################################
# #######################################################################################
echo "INFO: Cleaning up"
log_file="${log_dir}/${time_init}-cleanup.log"

{
    # iterate over directories and delete backup files
    for dir in "${archive_dir}" "${concat_dir}" "${nosol_dir}" "."; do
        find "${dir}" -type f -name '#*#' -delete || true
    done

    # move to initial working directory
    cd "${cwd_init}" || exit 1
} >>"${log_file}" 2>&1

echo "CRITICAL: Finished MD sampling"<|MERGE_RESOLUTION|>--- conflicted
+++ resolved
@@ -122,50 +122,6 @@
 else
     echo "INFO: Calling mdrun"
     {
-<<<<<<< HEAD
-        # copy output files from equilibration
-        cp -np "${previous_archive_dir}/${previous_sim_name}.gro" "${previous_sim_name}.gro" || exit 1
-        cp -np "${previous_archive_dir}/topol.top" "topol.top" || exit 1
-        cp -np "${previous_archive_dir}/index.ndx" "index.ndx" || exit 1
-
-        # if tpr file does not exist, create it
-        if [[ ! -f "${sim_name}.tpr" ]]; then
-            echo "DEBUG: Creating tpr file"
-
-            # copy mdp file
-            cp "${mdp_file}" "${sim_name}.mdp" || exit 1
-            sed -i 's/ref-t.*/ref-t                     = '"${TEMPERATURE_K}/g" "${sim_name}.mdp" || exit 1
-            sed -i 's/gen-temp.*/gen-temp                  = '"${TEMPERATURE_K}/g" "${sim_name}.mdp" || exit 1
-            sed -i 's/ref-p.*/ref-p                     = '"${PRESSURE_BAR} ${PRESSURE_BAR}/g" "${sim_name}.mdp" || exit 1
-            # small surfaces have smaller cutoffs
-            if [[ "${SURFACE_SIZE}" -lt 4 ]]; then
-                sed -i 's/^rlist.*/rlist = 0.7/g' "${sim_name}.mdp" || exit 1
-                sed -i 's/^rcoulomb.*/rcoulomb = 0.7/g' "${sim_name}.mdp" || exit 1
-                sed -i 's/^rvdw.*/rvdw = 0.7/g' "${sim_name}.mdp" || exit 1
-            fi
-            # add vacuum parameters to mdp file
-            if [[ "${VACUUM}" == 'True' ]]; then
-                sed -i 's/^ewald-geometry .*/ewald-geometry            = 3dc/g' "${sim_name}.mdp" || exit 1
-                sed -i 's/^pbc .*/pbc                       = xy/g' "${sim_name}.mdp" || exit 1
-                sed -i 's/^nwall .*/nwall                     = 2/g' "${sim_name}.mdp" || exit 1
-                if [[ "${N_SLAB}" -eq 2 ]]; then
-                    sed -i 's/^wall-atomtype             = WR WL.*/wall-atomtype             = WR WR/g' "${sim_name}.mdp" || exit 1
-                fi
-            fi
-
-            # create tpr file
-            "${GMX_BIN}" -nocopyright grompp \
-                -f "${sim_name}.mdp" \
-                -c "${previous_sim_name}.gro" \
-                -r "${previous_sim_name}.gro" \
-                -n "index.ndx" \
-                -p "topol.top" \
-                -o "${sim_name}.tpr"
-            rm "${previous_sim_name}.gro" || exit 1
-        fi
-
-=======
->>>>>>> 91d7c7d4
         # shellcheck disable=SC2153,SC2086
         "${GMX_BIN}" -nocopyright mdrun -v \
             -maxh "${WALLTIME_HOURS}" \
